--- conflicted
+++ resolved
@@ -157,12 +157,8 @@
 
                 if let Err(e) = socket_tx.get_mut().write_all(&packet.data).await {
                     log::error!("Failed to send packet: {}", e);
-<<<<<<< HEAD
-                    has_broken.store(true, Ordering::SeqCst);
+                    has_broken.store(true, Ordering::Release);
                     socket_tx.get_mut().forget();
-=======
-                    has_broken.store(true, Ordering::Release);
->>>>>>> 57ae6c2b
                     return;
                 }
             }
