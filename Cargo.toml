--- conflicted
+++ resolved
@@ -22,12 +22,8 @@
 curve25519-dalek-ng = "4.1"
 dashmap = "5.3.2"
 either = "1.6.1"
-<<<<<<< HEAD
 everscale-crypto = "0.1"
-=======
-everscale-crypto = { version = "0.1", default-features = false }
 everscale-raptorq = "1.7.0"
->>>>>>> e0b52ac9
 futures-util = "0.3.21"
 generic-array = "0.14.5"
 hex = "0.4"
@@ -47,19 +43,9 @@
 x25519-dalek-ng = "1.1.1"
 zstd = "0.11"
 
-<<<<<<< HEAD
-raptorq = { git = "https://github.com/Rexagon/raptorq.git" }
-
 [dev-dependencies]
 env_logger = "0.9.0"
 tokio = { version = "1", features = ["rt-multi-thread", "parking_lot"] }
-=======
-[dependencies.ton_api]
-git = "https://github.com/broxus/ton-labs-tl.git"
-package = "ton_api"
-default-features = false
-features = ["ton_api"]
->>>>>>> e0b52ac9
 
 [features]
 default = ["log"]
